--- conflicted
+++ resolved
@@ -1,6 +1,5 @@
 # ConvertMusicLibraryToMP3
 
-<<<<<<< HEAD
 A comprehensive, high-performance Bash script that converts entire music libraries from lossless and lossy formats to high-quality MP3, with advanced features like resume capability, quality validation, progress tracking, and extensive format support.
 
 ## Features
@@ -450,49 +449,4 @@
 - 🚀 Parallel processing support
 - 📁 Directory structure preservation
 - 🏷️ Metadata preservation
-- ⏰ Timestamp preservation
-=======
-This script facilitates the parallelized conversion of an entire music library, comprising WAV or FLAC files, to MP3 format (at 320kb/s).
-The conversion process preserves the complete folder structure and all associated metadata, ensuring a seamless transition.
-The script is designed to be run multiple times, and in case of changes to the input library, it will selectively convert only the files that have not been processed yet, ensuring efficient and seamless updates.
-
-I wrote this script because I prefer FLAC files, but I also have some devices for playing music that do not support the FLAC codec.
-
-## Prerequisites
-
-Before running the script, make sure your Unix platform has the following prerequisites installed:
-
-- [ffmpeg](https://ffmpeg.org/): A powerful multimedia processing tool.
-- [GNU find](https://www.gnu.org/software/findutils/): The GNU implementation of the `find` command.
-- [GNU parallel](https://www.gnu.org/software/parallel/): A shell tool for executing jobs in parallel.
-
-## How to Run
-
-Follow these steps to use the script:
-
-1. **Clone Repository:**
-
-git clone https://github.com/your-username/ConvertMusicLibraryToMP3.git
-
-
-2. **Make Script Executable:**
-
-chmod +x convertMusicLibrary.sh
-
-
-3. **Add to PATH:**
-Add the script to your `PATH` variable to make it globally executable. You can do this by adding the following line to your shell profile file (e.g., `.bashrc` or `.zshrc`):
-
-export PATH="$PATH:/path/to/ConvertMusicLibraryToMP3"
-
-Remember to restart your terminal or run `source ~/.bashrc` (or the appropriate file) for the changes to take effect.
-
-4. **Run the Script:**
-
-`convertMusicLibrary.sh <inputFolder> <outputFolder>`
-
-Replace `<inputFolder>` with the path to your original music library and `<outputFolder>` with the desired destination for the converted MP3 files.
-
-Feel free to customize the script according to your needs and contribute to the repository if you have improvements or additional features to suggest. Happy converting!
-
->>>>>>> e9f7d19d
+- ⏰ Timestamp preservation